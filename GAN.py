--- conflicted
+++ resolved
@@ -8,21 +8,13 @@
 import jax.numpy as jnp
 import flax
 import flax.linen as nn
-<<<<<<< HEAD
-from flax.optim import Adam
 from flax.training import train_state
 import optax
 from optax import adam
 
 from typing import Any
-=======
-from flax.optim import Adam, RMSProp
 from tqdm import tqdm
 import time
-from icecream import ic
->>>>>>> 40fda668
-
-from tqdm import tqdm
 import wandb
 from icecream import ic
 
@@ -120,32 +112,17 @@
     return jnp.maximum(logit, 0) - logit * label + jnp.log(1 + jnp.exp(-jnp.abs(logit)))
 
 class GANTrainer:
-<<<<<<< HEAD
     def __init__(self, rng_key):
         self.optimizer_G = adam(learning_rate=1e-4, b1=0.5, b2=0.999)
         self.optimizer_D = adam(learning_rate=1e-4, b1=0.5, b2=0.999)
 
         self.rng = rng_key
-
+          
     def loss_generator(self, params_G, params_D, batch, variables_G, variables_D):
         self.rng, rng_G = jax.random.split(self.rng, 2)
         z = jax.random.normal(rng_G, shape=(batch.shape[0], 1, 1, 64))
-=======
-    def __init__(self, variables_G, variables_D, rng_key = None, wandb_run = None):
-        self.optimizer_G = RMSProp(learning_rate=1e-4).create(variables_G['params'])
-        self.optimizer_D = RMSProp(learning_rate=1e-4).create(variables_D['params'])
-
-        self.rng = rng_key if rng_key is not None else jax.random.PRNGKey(int(time.time()))
-
-        if wandb_run:
-            self.wandb_run = wandb_run
-
-    def loss_generator(self, params_G, params_D, batch, variables_G, variables_D):
-        G_rng, self.rng = jax.random.split(self.rng, 2)
-        z = jax.random.normal(G_rng, shape=(batch.shape[0], 1, 1, 64))
->>>>>>> 40fda668
-
-        fake_batch, mutables = Generator(training = True).apply({ # TODO batch stats update
+
+        fake_batch, mutables = Generator(training = True).apply({
                 'params' : params_G,
                 'batch_stats' : variables_G.batch_stats
         }, z, mutable=['batch_stats'])
@@ -153,23 +130,14 @@
         fake_logits = Discriminator(training = True).apply({
                 'params' : params_D,
         }, fake_batch)
-
-<<<<<<< HEAD
-        real_labels = jnp.ones((batch.shape[0],), dtype=jnp.int32)
-        return jnp.mean(bce_logits_loss(fake_logits, real_labels)), mutables
-
+        
+        return -jnp.mean(fake_logits), mutables
+        
     def loss_discriminator(self, params_D, params_G, batch, variables_G, variables_D):
         self.rng, rng_D = jax.random.split(self.rng, 2)
         z = jax.random.normal(rng_D, shape=(batch.shape[0], 1, 1, 64))
-=======
-        return -jnp.mean(fake_logits), (variables_G, variables_D)
-
-    def loss_discriminator(self, params_D, params_G, batch, variables_G, variables_D):
-        D_rng, self.rng = jax.random.split(self.rng, 2)
-        z = jax.random.normal(D_rng, shape=(batch.shape[0], 1, 1, 64))
->>>>>>> 40fda668
-
-        fake_batch, _ = Generator(training = True).apply({ # TODO batch stats update
+
+        fake_batch, _ = Generator(training = True).apply({ 
                 'params' : params_G,
                 'batch_stats' : variables_G.batch_stats,
         }, z, mutable=['batch_stats'])
@@ -183,7 +151,7 @@
         }, fake_batch)
 
         # fake - real is done so that we can use a simple gradient descent implementation v/s gradient ascent.
-        return jnp.mean(fake_logits) - jnp.mean(real_logits), (variables_G, variables_D)
+        return jnp.mean(fake_logits) - jnp.mean(real_logits)
 
     def _clip_tree(self, tree, clip):
         return jax.tree_util.tree_map(lambda x: jnp.clip(x, -clip, clip), tree)
@@ -193,39 +161,22 @@
 
         # Train the discriminator
         for _ in range(n_critic):
-            (D_loss, (variables_G, variables_D)), grad_D = jax.value_and_grad(self.loss_discriminator, has_aux=True)(
+            D_loss, grad_D = jax.value_and_grad(self.loss_discriminator, has_aux=False)(
                     self.optimizer_D.target, self.optimizer_G.target, batch, variables_G, variables_D
             )
             avg_D_loss += D_loss
-            self.optimizer_D = self.optimizer_D.apply_gradient(grad_D)
-
-<<<<<<< HEAD
-        return jnp.mean(real_loss + fake_loss)
-
-    def train_step(self, variables_G, variables_D, batch):
+            variables_D = variables_D.apply_gradients(grads=grad_D)
+            
+            # TODO Clip
+            
+        avg_D_loss /= n_critic
+
         (G_loss, mutables), grad_G = jax.value_and_grad(self.loss_generator, has_aux=True)(
                 variables_G.params, variables_D.params, batch, variables_G, variables_D
         )
 
         variables_G = variables_G.apply_gradients(grads=grad_G, batch_stats=mutables['batch_stats'])
-
-        D_loss, grad_D = jax.value_and_grad(self.loss_discriminator, has_aux=False)(
-                variables_D.params, variables_G.params, batch, variables_G, variables_D
-        )
-
-        variables_D = variables_D.apply_gradients(grads=grad_D)
-
-        return variables_G, variables_D, G_loss, D_loss
-=======
-            # Clip the discriminator weights
-            self.optimizer_D.target = self._clip_tree(self.optimizer_D.target, clip) # FIXME can not clip optimizer target
-
-        avg_D_loss /= n_critic
-
-        (G_loss, (variables_G, variables_D)), grad_G = jax.value_and_grad(self.loss_generator, has_aux=True)(
-                self.optimizer_G.target, self.optimizer_D.target, batch, variables_G, variables_D)
-        self.optimizer_G = self.optimizer_G.apply_gradient(grad_G)
-
+        
         # if self.wandb_run:
             # histograms = {}
 
@@ -250,7 +201,6 @@
             # self.wandb_run.log(histograms, commit=False)
 
         return variables_G, variables_D, G_loss, avg_D_loss
->>>>>>> 40fda668
 
 def make_dataset(folder_path, batch_size):
     images = []
@@ -285,15 +235,11 @@
 
     trainer = GANTrainer(rng_key=rng_key)
 
-<<<<<<< HEAD
+
     variables_G = initialize_train_state(Generator, (1, 1, 1, 64), trainer.optimizer_G, rng_G, training=True)
     variables_D = initialize_train_state(Discriminator, (1, 64, 64, 3), trainer.optimizer_D, rng_D, training=True)
 
     test_latent_dim = jax.random.normal(rng_key, shape=(1, 1, 1, 64))
-=======
-    variables_G = variables_G.unfreeze()
-    variables_D = variables_D.unfreeze()
->>>>>>> 40fda668
 
     run = wandb.init(project='ShoeGAN')
 
@@ -307,11 +253,7 @@
 
             for batch in dataset:
                 variables_G, variables_D, G_loss, D_loss = trainer.train_step(
-<<<<<<< HEAD
-                        variables_G, variables_D, batch
-=======
                         variables_G, variables_D, batch, n_critic = 1, clip = 0.001
->>>>>>> 40fda668
                 )
 
                 losses_G.append(G_loss)
@@ -319,32 +261,17 @@
 
             progress_bar.set_postfix(losses_G=jnp.mean(jnp.array(losses_G)), losses_D=jnp.mean(jnp.array(losses_D)))
 
-<<<<<<< HEAD
             # Log Prediction to qualitatively see how the generator is doing
             prediction = Generator(training = False).apply({
                     'params' : variables_G.params,
                     'batch_stats' : variables_G.batch_stats,
             }, test_latent_dim)
-=======
+
             wandb_dict = {
                     'Generator Loss' : jnp.mean(jnp.array(losses_G)),
                     'Discriminator Loss' : jnp.mean(jnp.array(losses_D))
+                    'Prediction' : prediction
             }
->>>>>>> 40fda668
-
-            if epoch % 10 == 0:
-                # Log Prediction to qualitatively see how the generator is doing
-                prediction = Generator(training = False).apply({
-                        'params' : trainer.optimizer_G.target,
-                        'batch_stats' : variables_G['batch_stats'],
-                }, test_latent_dim)
-
-                # Convert prediction JAX Array to Numpy Array
-                prediction = np.array(prediction)
-
-                wandb_dict.update({
-                    'Prediction' : wandb.Image(prediction[0, : , :, :])
-                })
 
             run.log(wandb_dict)
 
